--- conflicted
+++ resolved
@@ -590,12 +590,8 @@
 			continue
 		}
 
-<<<<<<< HEAD
-		ctx.GetLog().Trace("download block", "height", block.Block.Height, "blockId", utils.F(block.Block.Blockid), "msg_log_id", msg.Header.Logid)
-=======
 		ctx.GetLog().Trace("download block succ", "height", block.Block.Height,
-			"blockId", utils.F(block.Block.Blockid))
->>>>>>> 5681d216
+			"blockId", utils.F(block.Block.Blockid), "msg_log_id", msg.Header.Logid)
 		return block.Block, nil
 	}
 
