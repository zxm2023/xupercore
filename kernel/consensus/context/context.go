// 明确定义该模块需要的上下文信息，方便代码阅读和理解
package context

import (
	"github.com/xuperchain/xupercore/kernel/common/xaddress"
	xctx "github.com/xuperchain/xupercore/kernel/common/xcontext"
	"github.com/xuperchain/xupercore/kernel/contract"
	"github.com/xuperchain/xupercore/kernel/ledger"
	"github.com/xuperchain/xupercore/kernel/network"
	cryptoBase "github.com/xuperchain/xupercore/lib/crypto/client/base"
)

// LedgerCtxInConsensus使用到的ledger接口
type LedgerRely interface {
	GetConsensusConf() ([]byte, error)
	QueryBlock(blkId []byte) (ledger.BlockHandle, error)
	QueryBlockByHeight(int64) (ledger.BlockHandle, error)
	GetTipBlock() ledger.BlockHandle
	GetTipXMSnapshotReader() (ledger.XMSnapshotReader, error)
	CreateSnapshot(blkId []byte) (ledger.XMReader, error)
	GetTipSnapshot() (ledger.XMReader, error)
}

<<<<<<< HEAD
// LedgerCtxInConsensus 使用到的ledger接口
type LedgerCtxInConsensus interface {
	QueryBlockByHeight(int64) (BlockInterface, error)
	QueryBlock([]byte) (BlockInterface, error)
	CreateSnapshot(blockId []byte) (ledger.XMSnapshotReader, error)
	GetTipSnapshot() (ledger.XMSnapshotReader, error) // 获取当前最新区块的快照， 原来utxoVM快照
	GetGenesisConsensusConf() ([]byte, error)         // 获取账本创始块共识配置
	GetTipBlock() BlockInterface
	// ConsensusCommit(blockId []byte) bool // 共识向账本发送落盘消息，此后该区块将不被回滚
}

// P2pCtxInConsensus 依赖p2p接口
type P2pCtxInConsensus interface {
	SendMessage(context.Context, *xuperp2p.XuperMessage, ...p2p.OptionFunc) error
	NewSubscriber(xuperp2p.XuperMessage_MessageType, interface{}, ...p2p.SubscriberOption) p2p.Subscriber
	Register(p2p.Subscriber) error
	UnRegister(p2p.Subscriber) error
}

// CryptoClientInConsensus 依赖加密接口
type CryptoClientInConsensus interface {
	GetEcdsaPublicKeyFromJsonStr(keyStr string) (*ecdsa.PublicKey, error)
	GetAddressFromPublicKey(pub *ecdsa.PublicKey) (string, error)
	VerifyAddressUsingPublicKey(address string, pub *ecdsa.PublicKey) (bool, uint8)
	VerifyECDSA(k *ecdsa.PublicKey, signature, msg []byte) (valid bool, err error)
	SignECDSA(k *ecdsa.PrivateKey, msg []byte) (signature []byte, err error)
}

// ConsensusCtx 共识领域级上下文
=======
// ConsensusCtx共识运行环境上下文
>>>>>>> 94ed4465
type ConsensusCtx struct {
	xctx.BaseCtx
	BcName   string
	Address  *xaddress.Address
	Crypto   cryptoBase.CryptoClient
	Contract contract.Manager
	Ledger   LedgerRely
	Network  network.Network
}<|MERGE_RESOLUTION|>--- conflicted
+++ resolved
@@ -21,39 +21,7 @@
 	GetTipSnapshot() (ledger.XMReader, error)
 }
 
-<<<<<<< HEAD
-// LedgerCtxInConsensus 使用到的ledger接口
-type LedgerCtxInConsensus interface {
-	QueryBlockByHeight(int64) (BlockInterface, error)
-	QueryBlock([]byte) (BlockInterface, error)
-	CreateSnapshot(blockId []byte) (ledger.XMSnapshotReader, error)
-	GetTipSnapshot() (ledger.XMSnapshotReader, error) // 获取当前最新区块的快照， 原来utxoVM快照
-	GetGenesisConsensusConf() ([]byte, error)         // 获取账本创始块共识配置
-	GetTipBlock() BlockInterface
-	// ConsensusCommit(blockId []byte) bool // 共识向账本发送落盘消息，此后该区块将不被回滚
-}
-
-// P2pCtxInConsensus 依赖p2p接口
-type P2pCtxInConsensus interface {
-	SendMessage(context.Context, *xuperp2p.XuperMessage, ...p2p.OptionFunc) error
-	NewSubscriber(xuperp2p.XuperMessage_MessageType, interface{}, ...p2p.SubscriberOption) p2p.Subscriber
-	Register(p2p.Subscriber) error
-	UnRegister(p2p.Subscriber) error
-}
-
-// CryptoClientInConsensus 依赖加密接口
-type CryptoClientInConsensus interface {
-	GetEcdsaPublicKeyFromJsonStr(keyStr string) (*ecdsa.PublicKey, error)
-	GetAddressFromPublicKey(pub *ecdsa.PublicKey) (string, error)
-	VerifyAddressUsingPublicKey(address string, pub *ecdsa.PublicKey) (bool, uint8)
-	VerifyECDSA(k *ecdsa.PublicKey, signature, msg []byte) (valid bool, err error)
-	SignECDSA(k *ecdsa.PrivateKey, msg []byte) (signature []byte, err error)
-}
-
-// ConsensusCtx 共识领域级上下文
-=======
 // ConsensusCtx共识运行环境上下文
->>>>>>> 94ed4465
 type ConsensusCtx struct {
 	xctx.BaseCtx
 	BcName   string
